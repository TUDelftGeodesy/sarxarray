--- conflicted
+++ resolved
@@ -141,94 +141,7 @@
             An `xarray.Dataset` with coarsen shape if
             `compute` is True, otherwise a `dask.delayed.Delayed` object.
         """
-<<<<<<< HEAD
-        # set the chunk size
-        if not self._obj.chunks:
-            self._obj = self._obj.chunk(
-                {
-                    "azimuth": "auto",
-                    "range": "auto",
-                    "time": -1,
-                }
-            )
-        chunk = (self._obj.chunks["azimuth"][0], self._obj.chunks["range"][0])
-
-        # check if window_size is valid
-        if (
-            window_size[0] > self._obj.azimuth.size
-            or window_size[1] > self._obj.range.size
-        ):
-            warnings.warn(
-                "Window size is larger than the data size, no multi-looking is performed."
-            )
-            return self._obj
-
-        # check if window_size is smaller than chunk size
-        if window_size[0] > chunk[0] or window_size[1] > chunk[1]:
-            warnings.warn(
-                "Window size is larger than chunk size, no multi-looking is performed."
-            )
-            return self._obj
-
-        # add new atrrs here because Delayed objects are immutable
-        self._obj.attrs["multi-look"] = f"{method}-{statistics}"
-
-        # define custom coordinate function to define new coordinates starting
-        # from 0: the inputs `reshaped` and `axis` are output of
-        # `coarsen_reshape` internal function and are passed to the `coord_func`
-        def _custom_coord_func(reshaped, axis):
-            if axis[0] == 1 or 2:
-                return np.arange(0, reshaped.shape[0], 1, dtype=int)
-            else:
-                return reshaped.flatten()
-
-        match method:
-            case "coarsen":
-                # TODO: if boundary and size should be configurable
-                multi_looked = self._obj.coarsen(
-                    {"azimuth": window_size[0], "range": window_size[1]},
-                    boundary="trim",
-                    side="left",
-                    coord_func=_custom_coord_func,
-                )
-            case other:
-                raise NotImplementedError
-
-        # apply statistics
-        stat_functions = {
-            "mean": multi_looked.mean,
-            "median": multi_looked.median,
-        }
-        if statistics in stat_functions:
-            stat_function = stat_functions[statistics]
-            if compute:
-                multi_looked = stat_function(keep_attrs=True)
-            else:
-                multi_looked = delayed(stat_function)(keep_attrs=True)
-        else:
-            NotImplementedError
-
-        # Rechunk is needed because shape of the data will be changed after
-        # multi-looking
-        # calculate new chunck size based on the window size and the existing
-        # chunk size
-        chunk = (
-            int(np.ceil(chunk[0] / window_size[0])),
-            int(np.ceil(chunk[1] / window_size[1])),
-        )
-
-        multi_looked = multi_looked.chunk(
-            {
-                "azimuth": chunk[0],
-                "range": chunk[1],
-                "time": -1,
-            }
-        )
-
-        return multi_looked
-=======
         return multi_look(self._obj, window_size, method, statistics, compute)
->>>>>>> 5bfd48d7
 
 
 def _compute_amp(complex):
