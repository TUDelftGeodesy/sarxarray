--- conflicted
+++ resolved
@@ -12,11 +12,8 @@
 logger = logging.getLogger(__name__)
 
 # Example: https://docs.dask.org/en/stable/array-creation.html#memory-mapping
-<<<<<<< HEAD
+
 def from_binary(slc_files, shape, vlabel="complex", dtype=np.float32, blocksize=[-1, -1], ratio=1):
-=======
-def from_binary(slc_files, shape, vlabel="complex", dtype=np.float32, blocksize=50):
->>>>>>> ac4855d3
     """
     Read a SLC stack or relabted variables from binary files
 
@@ -30,14 +27,10 @@
         Name of the variable to read, by default "complex".
     dtype : numpy.dtype, optional
         Data type of the file to read, by default np.float32
-    blocksize : int, optional
-<<<<<<< HEAD
-        chunk size, by default 5
+    blocksize : list, optional
+        2-D chunk size, by default [-1, -1]
     ratio:
         Ratio of resolutions (azimuth/range), by default 1
-=======
-        chunk size, by default 50
->>>>>>> ac4855d3
 
     Returns
     -------
